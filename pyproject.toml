[tool.poetry]
name = "tradingview-screener"
<<<<<<< HEAD
version = "2.6.0rc0"
=======
version = "2.5.0"
>>>>>>> 6203fb57
description = "A package for creating stock screeners with the TradingView API"
authors = ["shner-elmo <770elmo@gmail.com>"]
license = "MIT"
readme = "README.md"
packages = [{include = "tradingview_screener", from = "src"}]
repository = "https://github.com/shner-elmo/TradingView-Screener"
documentation = "https://github.com/shner-elmo/TradingView-Screener/blob/master/README.md"
classifiers = [
    "License :: OSI Approved :: MIT License",
    "Operating System :: OS Independent",
    "Environment :: Console",
    "Programming Language :: Python",
    "Programming Language :: Python :: 3",
    "Programming Language :: Python :: 3 :: Only",
]

[tool.poetry.dependencies]
python = ">=3.9, <3.13"
pandas = "^2.1.2"
requests = "^2.31.0"

[tool.poetry.group.dev.dependencies]
ipython = "^8.16.1"
ruff = "^0.1.3"
pdoc = "^14.1.0"
pytest = "^7.4.3"
pyright = "^1.1.364"
jinja2 = "^3.1.4"
parsel = "^1.9.1"

[build-system]
requires = ["poetry-core"]
build-backend = "poetry.core.masonry.api"

[tool.ruff]
target-version = "py39"
line-length = 100

[tool.ruff.lint.pycodestyle]
max-doc-length = 88
#max-line-length = 100

[tool.ruff.format]
quote-style = "single"

[tool.ruff.flake8-quotes]
docstring-quotes = "double"
inline-quotes = "single"
multiline-quotes = "double"

[tool.ruff.flake8-errmsg]
max-string-length = 20

[tool.pyright]
typeCheckingMode = "standard"
pythonVersion = "3.11"
include = [
    "src/tradingview_screener/**",
    "tests",
]<|MERGE_RESOLUTION|>--- conflicted
+++ resolved
@@ -1,10 +1,6 @@
 [tool.poetry]
 name = "tradingview-screener"
-<<<<<<< HEAD
-version = "2.6.0rc0"
-=======
 version = "2.5.0"
->>>>>>> 6203fb57
 description = "A package for creating stock screeners with the TradingView API"
 authors = ["shner-elmo <770elmo@gmail.com>"]
 license = "MIT"
